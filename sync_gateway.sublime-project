--- conflicted
+++ resolved
@@ -7,8 +7,6 @@
 			"path": "src/github.com/couchbase/sync_gateway"
 		},
 		{
-<<<<<<< HEAD
-=======
 			"file_exclude_patterns":
 			[
 				".*"
@@ -33,7 +31,6 @@
 			"path": "src/github.com/couchbaselabs/walrus"
 		},
 		{
->>>>>>> 1c6559cc
 			"follow_symlinks": true,
 			"path": "utils"
 		},
@@ -43,15 +40,7 @@
 		},
 		{
 			"follow_symlinks": true,
-<<<<<<< HEAD
-			"path": "vendor/src/github.com/couchbaselabs/sync_gateway_admin_ui"
-		},
-		{
-			"follow_symlinks": true,
-			"path": "src/github.com/couchbaselabs/walrus"
-=======
 			"path": "src/github.com/couchbaselabs/sync_gateway_admin_ui"
->>>>>>> 1c6559cc
 		}
 	],
 	"settings":
